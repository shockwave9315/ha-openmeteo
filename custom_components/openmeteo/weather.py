--- conflicted
+++ resolved
@@ -132,22 +132,7 @@
                 ent_reg.async_update_entity(reg_entry.entity_id, new_entity_id=desired)
     except Exception as ex:
         _LOGGER.debug("[openmeteo] Pre-create weather entity failed: %s", ex)
-<<<<<<< HEAD
-    for entry in er.async_entries_for_config_entry(ent_reg, config_entry.entry_id):
-        if entry.domain != "weather" or entry.platform != DOMAIN:
-            continue
-        try:
-            _LOGGER.debug(
-                "[openmeteo] Weather migration check: entity_id=%s, unique_id=%s",
-                entry.entity_id,
-                entry.unique_id,
-            )
-            await async_migrate_weather_entry(hass, config_entry, entry)  # type: ignore[arg-type]
-        except Exception as ex:
-            # Bezpiecznie ignorujemy pojedyncze błędy migracji
-            _LOGGER.debug("[openmeteo] Weather migration error for %s: %s", entry.entity_id, ex)
-            pass
-=======
+
     for entry in list(
         er.async_entries_for_config_entry(ent_reg, config_entry.entry_id)
     ):
@@ -163,7 +148,6 @@
                 # Bezpiecznie ignorujemy pojedyncze błędy migracji
                 _LOGGER.debug("[openmeteo] Weather migration error for %s: %s", entry.entity_id, ex)
                 pass
->>>>>>> 2fdf9b84
 
     async_add_entities([OpenMeteoWeather(coordinator, config_entry)])
 
